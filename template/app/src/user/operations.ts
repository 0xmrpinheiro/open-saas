import {
  type UpdateIsUserAdminById,
  type GetPaginatedUsers,
} from 'wasp/server/operations';
import { type User } from 'wasp/entities';
import { HttpError } from 'wasp/server';
import { type SubscriptionStatus } from '../payment/plans';

export const updateIsUserAdminById: UpdateIsUserAdminById<Pick<User, 'id' | 'isAdmin'>, User> = async (
  { id, isAdmin },
  context
) => {
  if (!context.user) {
    throw new HttpError(401, 'Only authenticated users are allowed to perform this operation');
  }

  if (!context.user.isAdmin) {
    throw new HttpError(403, 'Only admins are allowed to perform this operation');
  }

  return context.entities.User.update({
    where: { id },
    data: { isAdmin },
  });
};

<<<<<<< HEAD
export const updateCurrentUserLastActiveTimestamp: UpdateCurrentUserLastActiveTimestamp<
  Pick<User, 'lastActiveTimestamp'>,
  User
> = async ({ lastActiveTimestamp }, context) => {
  if (!context.user) {
    throw new HttpError(401);
  }

  return context.entities.User.update({
    where: {
      id: context.user.id,
    },
    data: { lastActiveTimestamp },
  });
};

=======
>>>>>>> 40f6b722
type GetPaginatedUsersInput = {
  skip: number;
  cursor?: number | undefined;
  emailContains?: string;
  isAdmin?: boolean;
  subscriptionStatus?: SubscriptionStatus[];
};
type GetPaginatedUsersOutput = {
<<<<<<< HEAD
  users: Pick<
    User,
    | 'id'
    | 'email'
    | 'username'
    | 'lastActiveTimestamp'
    | 'subscriptionStatus'
    | 'paymentProcessorUserId'
    | 'isAdmin'
  >[];
  totalPages: number;
};

type GetPaginatedUsersOutput2 = {
  users: Array<{
    id: User['id'];
    email: User['email'];
    username: User['username'];
    lastActiveTimestamp: User['lastActiveTimestamp'];
    subscriptionStatus: User['subscriptionStatus'];
    paymentProcessorUserId: User['paymentProcessorUserId'];
  }>;
=======
  users: Pick<User, 'id' | 'email' | 'username' | 'subscriptionStatus' | 'paymentProcessorUserId'>[];
>>>>>>> 40f6b722
  totalPages: number;
};

export const getPaginatedUsers: GetPaginatedUsers<GetPaginatedUsersInput, GetPaginatedUsersOutput> = async (
  args,
  context
) => {
  if (!context.user?.isAdmin) {
    throw new HttpError(401);
  }

  const allSubscriptionStatusOptions = args.subscriptionStatus as Array<string | null> | undefined;
  const hasNotSubscribed = allSubscriptionStatusOptions?.find((status) => status === null);
  const subscriptionStatusStrings = allSubscriptionStatusOptions?.filter((status) => status !== null) as
    | string[]
    | undefined;

  const queryResults = await context.entities.User.findMany({
    skip: args.skip,
    take: 10,
    where: {
      AND: [
        {
          email: {
            contains: args.emailContains || undefined,
            mode: 'insensitive',
          },
          isAdmin: args.isAdmin,
        },
        {
          OR: [
            {
              subscriptionStatus: {
                in: subscriptionStatusStrings,
              },
            },
            {
              subscriptionStatus: {
                equals: hasNotSubscribed,
              },
            },
          ],
        },
      ],
    },
    select: {
      id: true,
      email: true,
      username: true,
      isAdmin: true,
      subscriptionStatus: true,
      paymentProcessorUserId: true,
    },
    orderBy: {
      id: 'desc',
    },
  });

  const totalUserCount = await context.entities.User.count({
    where: {
      AND: [
        {
          email: {
            contains: args.emailContains || undefined,
            mode: 'insensitive',
          },
          isAdmin: args.isAdmin,
        },
        {
          OR: [
            {
              subscriptionStatus: {
                in: subscriptionStatusStrings,
              },
            },
            {
              subscriptionStatus: {
                equals: hasNotSubscribed,
              },
            },
          ],
        },
      ],
    },
  });
  const totalPages = Math.ceil(totalUserCount / 10);

  return {
    users: queryResults,
    totalPages,
  };
};<|MERGE_RESOLUTION|>--- conflicted
+++ resolved
@@ -1,7 +1,4 @@
-import {
-  type UpdateIsUserAdminById,
-  type GetPaginatedUsers,
-} from 'wasp/server/operations';
+import { type UpdateIsUserAdminById, type GetPaginatedUsers } from 'wasp/server/operations';
 import { type User } from 'wasp/entities';
 import { HttpError } from 'wasp/server';
 import { type SubscriptionStatus } from '../payment/plans';
@@ -24,25 +21,6 @@
   });
 };
 
-<<<<<<< HEAD
-export const updateCurrentUserLastActiveTimestamp: UpdateCurrentUserLastActiveTimestamp<
-  Pick<User, 'lastActiveTimestamp'>,
-  User
-> = async ({ lastActiveTimestamp }, context) => {
-  if (!context.user) {
-    throw new HttpError(401);
-  }
-
-  return context.entities.User.update({
-    where: {
-      id: context.user.id,
-    },
-    data: { lastActiveTimestamp },
-  });
-};
-
-=======
->>>>>>> 40f6b722
 type GetPaginatedUsersInput = {
   skip: number;
   cursor?: number | undefined;
@@ -50,33 +28,12 @@
   isAdmin?: boolean;
   subscriptionStatus?: SubscriptionStatus[];
 };
+
 type GetPaginatedUsersOutput = {
-<<<<<<< HEAD
   users: Pick<
     User,
-    | 'id'
-    | 'email'
-    | 'username'
-    | 'lastActiveTimestamp'
-    | 'subscriptionStatus'
-    | 'paymentProcessorUserId'
-    | 'isAdmin'
+    'id' | 'email' | 'username' | 'subscriptionStatus' | 'paymentProcessorUserId' | 'isAdmin'
   >[];
-  totalPages: number;
-};
-
-type GetPaginatedUsersOutput2 = {
-  users: Array<{
-    id: User['id'];
-    email: User['email'];
-    username: User['username'];
-    lastActiveTimestamp: User['lastActiveTimestamp'];
-    subscriptionStatus: User['subscriptionStatus'];
-    paymentProcessorUserId: User['paymentProcessorUserId'];
-  }>;
-=======
-  users: Pick<User, 'id' | 'email' | 'username' | 'subscriptionStatus' | 'paymentProcessorUserId'>[];
->>>>>>> 40f6b722
   totalPages: number;
 };
 
