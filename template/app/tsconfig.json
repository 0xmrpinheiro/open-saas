--- conflicted
+++ resolved
@@ -19,15 +19,7 @@
     "esModuleInterop": true,
     "isolatedModules": true,
     "moduleDetection": "force",
-<<<<<<< HEAD
-    "lib": [
-      "dom",
-      "dom.iterable",
-      "esnext"
-    ],
-=======
     "lib": ["dom", "dom.iterable", "esnext"],
->>>>>>> cc943dfb
     "skipLibCheck": true,
     "allowJs": true,
     "outDir": ".wasp/out/user"
