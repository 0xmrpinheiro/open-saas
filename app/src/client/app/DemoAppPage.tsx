import { type Task } from 'wasp/entities';

import {
  generateGptResponse,
  deleteTask,
  updateTask,
  createTask,
  useQuery,
  getAllTasksByUser,
} from 'wasp/client/operations';

import { useState, useEffect, useMemo } from 'react';
import { CgSpinner } from 'react-icons/cg';
import { TiDelete } from 'react-icons/ti';
import { type GeneratedSchedule } from '../../shared/types';
import { MainTask, Subtask } from '@wasp/shared/types';

export default function DemoAppPage() {
  return (
    <div className='py-10 lg:mt-10'>
      <div className='mx-auto max-w-7xl px-6 lg:px-8'>
        <div className='mx-auto max-w-4xl text-center'>
          <h2 className='mt-2 text-4xl font-bold tracking-tight text-gray-900 sm:text-5xl dark:text-white'>
            <span className='text-yellow-500'>AI</span> Day Scheduler
          </h2>
        </div>
        <p className='mx-auto mt-6 max-w-2xl text-center text-lg leading-8 text-gray-600 dark:text-white'>
          This example app uses OpenAI's chat completions with function calling to return a structured JSON object. Try
          it out, enter your day's tasks, and let AI do the rest!
        </p>
        {/* begin AI-powered Todo List */}
        <div className='my-8 border rounded-3xl border-gray-900/10 dark:border-gray-100/10'>
          <div className='sm:w-[90%] md:w-[70%] lg:w-[50%] py-10 px-6 mx-auto my-8 space-y-10'>
            <NewTaskForm handleCreateTask={createTask} />
          </div>
        </div>
        {/* end AI-powered Todo List */}
      </div>
    </div>
  );
}

type TodoProps = Pick<Task, 'id' | 'isDone' | 'description' | 'time'>;

function Todo({ id, isDone, description, time }: TodoProps) {
  const handleCheckboxChange = async (e: React.ChangeEvent<HTMLInputElement>) => {
    await updateTask({
      id,
      isDone: e.currentTarget.checked,
    });
  };

  const handleTimeChange = async (e: React.ChangeEvent<HTMLInputElement>) => {
    await updateTask({
      id,
      time: e.currentTarget.value,
    });
  };

  const handleDeleteClick = async () => {
    await deleteTask({ id });
  };

  return (
    <div className='flex items-center justify-between bg-purple-50 rounded-lg border border-gray-200 p-2 w-full'>
      <div className='flex items-center justify-between gap-5 w-full'>
        <div className='flex items-center gap-3'>
          <input
            type='checkbox'
            className='ml-1 form-checkbox bg-purple-300 checked:bg-purple-300 rounded border-purple-400 duration-200 ease-in-out hover:bg-purple-400 hover:checked:bg-purple-600 focus:ring focus:ring-purple-300 focus:checked:bg-purple-400 focus:ring-opacity-50 text-black'
            checked={isDone}
            onChange={handleCheckboxChange}
          />
          <span className={`text-slate-600 ${isDone ? 'line-through text-slate-500' : ''}`}>{description}</span>
        </div>
        <div className='flex items-center gap-2'>
          <input
            id='time'
            type='number'
            min={0.5}
            step={0.5}
            className={`w-18 h-8 text-center text-slate-600 text-xs rounded border border-gray-200 focus:outline-none focus:border-transparent focus:ring-2 focus:ring-purple-300 focus:ring-opacity-50 ${
              isDone && 'pointer-events-none opacity-50'
            }`}
            value={time}
            onChange={handleTimeChange}
          />
          <span className={`italic text-slate-600 text-xs ${isDone ? 'text-slate-500' : ''}`}>hrs</span>
        </div>
      </div>
      <div className='flex items-center justify-end w-15'>
        <button className='p-1' onClick={handleDeleteClick} title='Remove task'>
          <TiDelete size='20' className='text-red-600 hover:text-red-700' />
        </button>
      </div>
    </div>
  );
}

function NewTaskForm({ handleCreateTask }: { handleCreateTask: typeof createTask }) {
  const [description, setDescription] = useState<string>('');
  const [todaysHours, setTodaysHours] = useState<string>('8');
  const [response, setResponse] = useState<GeneratedSchedule | null>({
    mainTasks: [
      {
        name: 'Respond to emails',
        priority: 'high',
      },
      {
        name: 'Learn WASP',
        priority: 'low',
      },
      {
        name: 'Read a book',
        priority: 'medium',
      },
    ],
    subtasks: [
      {
        description: 'Read introduction and chapter 1',
        time: 0.5,
        mainTaskName: 'Read a book',
      },
      {
        description: 'Read chapter 2 and take notes',
        time: 0.3,
        mainTaskName: 'Read a book',
      },
      {
        description: 'Read chapter 3 and summarize key points',
        time: 0.2,
        mainTaskName: 'Read a book',
      },
      {
        description: 'Check and respond to important emails',
        time: 1,
        mainTaskName: 'Respond to emails',
      },
      {
        description: 'Organize and prioritize remaining emails',
        time: 0.5,
        mainTaskName: 'Respond to emails',
      },
      {
        description: 'Draft responses to urgent emails',
        time: 0.5,
        mainTaskName: 'Respond to emails',
      },
      {
        description: 'Watch tutorial video on WASP',
        time: 0.5,
        mainTaskName: 'Learn WASP',
      },
      {
        description: 'Complete online quiz on the basics of WASP',
        time: 1.5,
        mainTaskName: 'Learn WASP',
      },
      {
        description: 'Review quiz answers and clarify doubts',
        time: 1,
        mainTaskName: 'Learn WASP',
      },
    ],
  });
  const [isPlanGenerating, setIsPlanGenerating] = useState<boolean>(false);

  const { data: tasks, isLoading: isTasksLoading } = useQuery(getAllTasksByUser);
<<<<<<< HEAD
=======

  useEffect(() => {
    console.log('response', response);
  }, [response]);
>>>>>>> 72b08526

  const handleSubmit = async () => {
    try {
      await handleCreateTask({ description });
      setDescription('');
    } catch (err: any) {
      window.alert('Error: ' + (err.message || 'Something went wrong'));
    }
  };

  const handleGeneratePlan = async () => {
    try {
      setIsPlanGenerating(true);
      const response = await generateGptResponse({
        hours: todaysHours,
      });
      if (response) {
        setResponse(response);
      }
    } catch (err: any) {
      window.alert('Error: ' + (err.message || 'Something went wrong'));
    } finally {
      setIsPlanGenerating(false);
    }
  };

  return (
    <div className='flex flex-col justify-center gap-10'>
      <div className='flex flex-col gap-3'>
        <div className='flex items-center justify-between gap-3'>
          <input
            type='text'
            id='description'
            className='text-sm text-gray-600 w-full rounded-md border border-gray-200 bg-[#f5f0ff] shadow-md focus:outline-none focus:border-transparent focus:shadow-none duration-200 ease-in-out hover:shadow-none'
            placeholder='Enter task description'
            value={description}
            onChange={(e) => setDescription(e.currentTarget.value)}
            onKeyDown={(e) => {
              if (e.key === 'Enter') {
                handleSubmit();
              }
            }}
          />
          <button
            type='button'
            onClick={handleSubmit}
            className='min-w-[7rem] font-medium text-gray-800/90 bg-yellow-50 shadow-md ring-1 ring-inset ring-slate-200 py-2 px-4 rounded-md hover:bg-yellow-100 duration-200 ease-in-out focus:outline-none focus:shadow-none hover:shadow-none'
          >
            Add Task
          </button>
        </div>
      </div>

      <div className='space-y-10 col-span-full'>
        {isTasksLoading && <div>Loading...</div>}
        {tasks!! && tasks.length > 0 ? (
          <div className='space-y-4'>
            {tasks.map((task: Task) => (
              <Todo key={task.id} id={task.id} isDone={task.isDone} description={task.description} time={task.time} />
            ))}
            <div className='flex flex-col gap-3'>
              <div className='flex items-center justify-between gap-3'>
                <label htmlFor='time' className='text-sm text-gray-600 dark:text-gray-300 text-nowrap font-semibold'>
                  How many hours will you work today?
                </label>
                <input
                  type='number'
                  id='time'
                  step={0.5}
                  min={1}
                  max={24}
                  className='min-w-[7rem] text-gray-800/90 text-center font-medium rounded-md border border-gray-200 bg-yellow-50 hover:bg-yellow-100 shadow-md focus:outline-none focus:border-transparent focus:shadow-none duration-200 ease-in-out hover:shadow-none'
                  value={todaysHours}
                  onChange={(e) => setTodaysHours(e.currentTarget.value)}
                />
              </div>
            </div>
          </div>
        ) : (
          <div className='text-gray-600 text-center'>Add tasks to begin</div>
        )}
      </div>

      <button
        type='button'
        disabled={isPlanGenerating || tasks?.length === 0}
        onClick={() => handleGeneratePlan()}
        className='flex items-center justify-center min-w-[7rem] font-medium text-gray-800/90 bg-yellow-50 shadow-md ring-1 ring-inset ring-slate-200 py-2 px-4 rounded-md hover:bg-yellow-100 duration-200 ease-in-out focus:outline-none focus:shadow-none hover:shadow-none disabled:opacity-70 disabled:cursor-not-allowed'
      >
        {isPlanGenerating ? (
          <>
            <CgSpinner className='inline-block mr-2 animate-spin' />
            Generating...
          </>
        ) : (
          'Generate Schedule'
        )}
      </button>

      {!!response && (
        <div className='flex flex-col'>
          <h3 className='text-lg font-semibold text-gray-900 dark:text-white'>Today's Schedule</h3>

          <TaskTable schedule={response} />
        </div>
      )}
    </div>
  );
}

function TaskTable({ schedule }: { schedule: GeneratedSchedule }) {
  return (
    <div className='flex flex-col gap-6 py-6'>
<<<<<<< HEAD
      <table className='table-auto w-full border-separate border border-spacing-2 rounded-md border-slate-200 shadow-sm'>
        {!!schedule.mainTasks ? (
          schedule.mainTasks
            .map((mainTask) => <MainTask key={mainTask.name} mainTask={mainTask} subtasks={schedule.subtasks} />)
            .sort((a, b) => {
              const priorityOrder = ['low', 'medium', 'high'];
              if (a.props.mainTask.priority && b.props.mainTask.priority) {
                return (
                  priorityOrder.indexOf(b.props.mainTask.priority) - priorityOrder.indexOf(a.props.mainTask.priority)
                );
              } else {
                return 0;
              }
            })
        ) : (
          <div className='text-slate-600 text-center'>OpenAI didn't return any Main Tasks. Try again.</div>
        )}
      </table>

      {/* ))} */}
=======
      {schedule.map((task: any) => (
        <table
          key={task.name}
          className='table-auto w-full border-separate border border-spacing-2 rounded-md border-slate-200 shadow-sm'
        >
          <thead>
            <tr>
              <th
                className={`flex items-center justify-between gap-5 py-4 px-3 text-slate-800 border rounded-md border-slate-200 ${
                  task.priority === 'high' ? 'bg-red-50' : task.priority === 'low' ? 'bg-green-50' : 'bg-yellow-50'
                }`}
              >
                <span>{task.name}</span>
                <span className='opacity-70 text-xs font-medium italic'> {task.priority} priority</span>
              </th>
            </tr>
          </thead>
          <tbody className=''>
            {task.subtasks.map((subtask: { description: any; time: any }) => (
              <tr>
                <td
                  className={`flex items-center justify-between py-2 px-3 text-slate-600 border rounded-md border-purple-100 bg-purple-50`}
                >
                  <Subtask description={subtask.description} time={subtask.time} />
                </td>
              </tr>
            ))}

            {task.breaks.map((breakItem: { description: any; time: any }) => (
              <tr key={breakItem.description}>
                <td
                  className={`flex items-center justify-between py-2 px-3 text-slate-600 border rounded-md border-purple-100 bg-purple-50`}
                >
                  <Subtask description={breakItem.description} time={breakItem.time} />
                </td>
              </tr>
            ))}
          </tbody>
        </table>
      ))}
>>>>>>> 72b08526
    </div>
  );
}

function MainTask({ mainTask, subtasks }: { mainTask: MainTask; subtasks: Subtask[] }) {
  return (
    <>
      <thead>
        <tr>
          <th
            className={`flex items-center justify-between gap-5 py-4 px-3 text-slate-800 border rounded-md border-slate-200 bg-opacity-70 ${
              mainTask.priority === 'high'
                ? 'bg-red-100'
                : mainTask.priority === 'low'
                ? 'bg-green-100'
                : 'bg-yellow-100'
            }`}
          >
            <span>{mainTask.name}</span>
            <span className='opacity-70 text-xs font-medium italic'> {mainTask.priority} priority</span>
          </th>
        </tr>
      </thead>
      {!!subtasks ? (
        subtasks.map((subtask) => {
          if (subtask.mainTaskName === mainTask.name) {
            return (
              <tbody key={subtask.description}>
                <tr>
                  <td
                    className={`flex items-center justify-between gap-4 py-2 px-3 text-slate-600 border rounded-md border-purple-100 bg-opacity-60 ${
                      mainTask.priority === 'high'
                        ? 'bg-red-50'
                        : mainTask.priority === 'low'
                        ? 'bg-green-50'
                        : 'bg-yellow-50'
                    }`}
                  >
                    <Subtask description={subtask.description} time={subtask.time} />
                  </td>
                </tr>
              </tbody>
            );
          }
        })
      ) : (
        <div className='text-slate-600 text-center'>OpenAI didn't return any Subtasks. Try again.</div>
      )}
    </>
  );
}

function Subtask({ description, time }: { description: string; time: number }) {
  const [isDone, setIsDone] = useState<boolean>(false);

  const convertHrsToMinutes = (time: number) => {
    if (time === 0) return 0;
    const hours = Math.floor(time);
    const minutes = Math.round((time - hours) * 60);
    return `${hours > 0 ? hours + 'hr' : ''} ${minutes > 0 ? minutes + 'min' : ''}`;
  };

  const minutes = useMemo(() => convertHrsToMinutes(time), [time]);

  return (
    <>
      <input
        type='checkbox'
        className='ml-1 form-checkbox bg-purple-500 checked:bg-purple-300 rounded border-purple-600 duration-200 ease-in-out hover:bg-purple-600 hover:checked:bg-purple-600 focus:ring focus:ring-purple-300 focus:checked:bg-purple-400 focus:ring-opacity-50'
        checked={isDone}
        onChange={(e) => setIsDone(e.currentTarget.checked)}
      />
<<<<<<< HEAD
      <span
        className={`leading-tight justify-self-start w-full text-slate-600 ${
          isDone ? 'line-through text-slate-500 opacity-50' : ''
        }`}
      >
        {description}
      </span>
      <span className={`text-slate-600 text-right ${isDone ? 'line-through text-slate-500 opacity-50' : ''}`}>
        {minutes}
      </span>
=======
      <span className={`text-slate-600 ${isDone ? 'line-through text-slate-500 opacity-50' : ''}`}>{description}</span>
      <span className={`text-slate-600 ${isDone ? 'line-through text-slate-500 opacity-50' : ''}`}>{minutes}</span>
>>>>>>> 72b08526
    </>
  );
}<|MERGE_RESOLUTION|>--- conflicted
+++ resolved
@@ -166,13 +166,6 @@
   const [isPlanGenerating, setIsPlanGenerating] = useState<boolean>(false);
 
   const { data: tasks, isLoading: isTasksLoading } = useQuery(getAllTasksByUser);
-<<<<<<< HEAD
-=======
-
-  useEffect(() => {
-    console.log('response', response);
-  }, [response]);
->>>>>>> 72b08526
 
   const handleSubmit = async () => {
     try {
@@ -286,7 +279,6 @@
 function TaskTable({ schedule }: { schedule: GeneratedSchedule }) {
   return (
     <div className='flex flex-col gap-6 py-6'>
-<<<<<<< HEAD
       <table className='table-auto w-full border-separate border border-spacing-2 rounded-md border-slate-200 shadow-sm'>
         {!!schedule.mainTasks ? (
           schedule.mainTasks
@@ -307,48 +299,6 @@
       </table>
 
       {/* ))} */}
-=======
-      {schedule.map((task: any) => (
-        <table
-          key={task.name}
-          className='table-auto w-full border-separate border border-spacing-2 rounded-md border-slate-200 shadow-sm'
-        >
-          <thead>
-            <tr>
-              <th
-                className={`flex items-center justify-between gap-5 py-4 px-3 text-slate-800 border rounded-md border-slate-200 ${
-                  task.priority === 'high' ? 'bg-red-50' : task.priority === 'low' ? 'bg-green-50' : 'bg-yellow-50'
-                }`}
-              >
-                <span>{task.name}</span>
-                <span className='opacity-70 text-xs font-medium italic'> {task.priority} priority</span>
-              </th>
-            </tr>
-          </thead>
-          <tbody className=''>
-            {task.subtasks.map((subtask: { description: any; time: any }) => (
-              <tr>
-                <td
-                  className={`flex items-center justify-between py-2 px-3 text-slate-600 border rounded-md border-purple-100 bg-purple-50`}
-                >
-                  <Subtask description={subtask.description} time={subtask.time} />
-                </td>
-              </tr>
-            ))}
-
-            {task.breaks.map((breakItem: { description: any; time: any }) => (
-              <tr key={breakItem.description}>
-                <td
-                  className={`flex items-center justify-between py-2 px-3 text-slate-600 border rounded-md border-purple-100 bg-purple-50`}
-                >
-                  <Subtask description={breakItem.description} time={breakItem.time} />
-                </td>
-              </tr>
-            ))}
-          </tbody>
-        </table>
-      ))}
->>>>>>> 72b08526
     </div>
   );
 }
@@ -421,7 +371,6 @@
         checked={isDone}
         onChange={(e) => setIsDone(e.currentTarget.checked)}
       />
-<<<<<<< HEAD
       <span
         className={`leading-tight justify-self-start w-full text-slate-600 ${
           isDone ? 'line-through text-slate-500 opacity-50' : ''
@@ -432,10 +381,6 @@
       <span className={`text-slate-600 text-right ${isDone ? 'line-through text-slate-500 opacity-50' : ''}`}>
         {minutes}
       </span>
-=======
-      <span className={`text-slate-600 ${isDone ? 'line-through text-slate-500 opacity-50' : ''}`}>{description}</span>
-      <span className={`text-slate-600 ${isDone ? 'line-through text-slate-500 opacity-50' : ''}`}>{minutes}</span>
->>>>>>> 72b08526
     </>
   );
 }