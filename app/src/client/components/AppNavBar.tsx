--- conflicted
+++ resolved
@@ -26,11 +26,7 @@
 
   const { data: user, isLoading: isUserLoading } = useAuth();
   return (
-<<<<<<< HEAD
     <header className='absolute inset-x-0 top-0 z-50 shadow sticky bg-white bg-opacity-50 backdrop-blur-lg backdrop-filter dark:border dark:border-gray-100/10 dark:bg-boxdark-2'>
-=======
-    <header className='absolute inset-x-0 top-0 z-50 shadow sticky bg-white bg-opacity-50 backdrop-blur-lg backdrop-filter dark:border-strokedark dark:bg-boxdark-2'>
->>>>>>> 72b08526
       <nav className='flex items-center justify-between p-6 lg:px-8' aria-label='Global'>
         <div className='flex lg:flex-1'>
           <a href='/' className='-m-1.5 p-1.5'>
